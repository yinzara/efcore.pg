﻿<Project>
<<<<<<< HEAD
  <PropertyGroup Label="Package Versions">
    <NpgsqlVersion>4.0.7</NpgsqlVersion>
    <EFCoreVersion>2.2.4</EFCoreVersion>
    <MicrosoftExtensionsVersion>2.2.0</MicrosoftExtensionsVersion>
=======
  <PropertyGroup>
    <LangVersion>8.0</LangVersion>
    <SuppressNETCoreSdkPreviewMessage>true</SuppressNETCoreSdkPreviewMessage>
    <NoWarn>NU5105</NoWarn>
    <VersionPrefix>3.0.0</VersionPrefix>
>>>>>>> 4f2c54e1
  </PropertyGroup>
</Project><|MERGE_RESOLUTION|>--- conflicted
+++ resolved
@@ -1,15 +1,8 @@
 ﻿<Project>
-<<<<<<< HEAD
-  <PropertyGroup Label="Package Versions">
-    <NpgsqlVersion>4.0.7</NpgsqlVersion>
-    <EFCoreVersion>2.2.4</EFCoreVersion>
-    <MicrosoftExtensionsVersion>2.2.0</MicrosoftExtensionsVersion>
-=======
   <PropertyGroup>
     <LangVersion>8.0</LangVersion>
     <SuppressNETCoreSdkPreviewMessage>true</SuppressNETCoreSdkPreviewMessage>
     <NoWarn>NU5105</NoWarn>
     <VersionPrefix>3.0.0</VersionPrefix>
->>>>>>> 4f2c54e1
   </PropertyGroup>
 </Project>